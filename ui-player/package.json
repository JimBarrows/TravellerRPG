{
  "name": "ui-player",
  "private": true,
  "version": "0.0.0",
  "type": "module",
  "scripts": {
    "dev": "vite",
    "build": "vite build",
    "lint": "eslint .",
    "preview": "vite preview",
    "test": "vitest",
    "test:ui": "vitest --ui",
    "test:coverage": "vitest --coverage",
    "test:bdd": "cucumber-js"
  },
  "dependencies": {
<<<<<<< HEAD
    "@aws-amplify/storage": "^6.9.5",
=======
>>>>>>> a6e6d3d5
    "react": "^19.1.1",
    "react-dom": "^19.1.1"
  },
  "devDependencies": {
    "@aws-amplify/auth": "^6.15.0",
    "@aws-amplify/core": "^6.13.1",
    "@cucumber/cucumber": "^12.1.0",
    "@cucumber/pretty-formatter": "^2.0.1",
    "@eslint/js": "^9.33.0",
    "@hookform/resolvers": "^5.2.1",
    "@playwright/test": "^1.54.2",
    "@testing-library/jest-dom": "^6.6.4",
    "@testing-library/react": "^16.3.0",
    "@testing-library/user-event": "^14.6.1",
    "@types/react": "^19.1.10",
    "@types/react-dom": "^19.1.7",
    "@types/zxcvbn": "^4.4.5",
    "@vitejs/plugin-react": "^5.0.0",
    "@vitest/ui": "^3.2.4",
    "eslint": "^9.25.0",
    "eslint-plugin-react-hooks": "^5.2.0",
    "eslint-plugin-react-refresh": "^0.4.19",
    "globals": "^16.3.0",
    "happy-dom": "^18.0.1",
    "playwright": "^1.54.2",
    "react-hook-form": "^7.62.0",
    "react-router-dom": "^7.8.0",
    "vite": "^7.1.1",
    "vitest": "^3.2.4",
    "zod": "^3.25.76",
    "zxcvbn": "^4.4.2"
  }
}<|MERGE_RESOLUTION|>--- conflicted
+++ resolved
@@ -14,10 +14,6 @@
     "test:bdd": "cucumber-js"
   },
   "dependencies": {
-<<<<<<< HEAD
-    "@aws-amplify/storage": "^6.9.5",
-=======
->>>>>>> a6e6d3d5
     "react": "^19.1.1",
     "react-dom": "^19.1.1"
   },
